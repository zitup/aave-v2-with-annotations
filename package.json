--- conflicted
+++ resolved
@@ -18,8 +18,6 @@
     "types-gen": "typechain --target ethers-v5 --outDir ./types './artifacts/*.json'",
     "test": "buidler test",
     "test-scenarios": "buidler test test/__setup.spec.ts test/scenario.spec.ts",
-<<<<<<< HEAD
-    "coverage": "buidler coverage",
     "aave:evm:dev:migration": "npm run buidler:aave -- dev-migration",
     "aave:evm:full:migration": "buidler full-migration",
     "aave:kovan:dev:migration": "npm run buidler:aave:kovan -- dev-migration --verify",
@@ -27,15 +25,13 @@
     "aave:ropsten:dev:migration": "npm run buidler:aave:ropsten -- dev-migration --verify",
     "aave:ropsten:full:migration": "npm run buidler:aave:ropsten -- full-migration --verify",
     "aave:main:dev:migration": "npm run buidler:aave:main -- dev-migration --verify",
-    "uniswap:evm:dev:migration": "npm run buidler:uniswap -- dev-migration"
-=======
+    "uniswap:evm:dev:migration": "npm run buidler:uniswap -- dev-migration",
     "dev:coverage": "buidler coverage",
     "dev:deployment": "buidler dev-deployment",
     "dev:deployExample": "buidler deploy-Example",
     "dev:prettier": "prettier --write .",
     "ci:test": "npm run compile && npm run types-gen && npm run test",
     "ci:clean": "rm -rf ./artifacts ./cache ./types"
->>>>>>> cdc7e4ef
   },
   "devDependencies": {
     "@nomiclabs/buidler": "1.4.4",
