--- conflicted
+++ resolved
@@ -200,7 +200,6 @@
       );
 
       // Swap collateral asset to the debt asset
-<<<<<<< HEAD
       _swapTokensForExactTokens(
         collateralAsset,
         debtAsset,
@@ -208,9 +207,6 @@
         neededForFlashLoanDebt,
         useEthPath
       );
-=======
-      _swapTokensForExactTokens(collateralAsset, debtAsset, amounts[0], neededForFlashLoanDebt, useEthPath);
->>>>>>> c85bcbda
     } else {
       // Pull aTokens from user
       _pullAToken(
