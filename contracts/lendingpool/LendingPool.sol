--- conflicted
+++ resolved
@@ -635,7 +635,6 @@
       'The actual balance of the protocol is inconsistent'
     );
 
-<<<<<<< HEAD
        //compounding the cumulated interest
     reserve.updateCumulativeIndexesAndTimestamp();
 
@@ -645,12 +644,10 @@
 
     //compounding the received fee into the reserve
     reserve.cumulateToLiquidityIndex(totalLiquidityBefore, amountFee);
-=======
-    reserve.updateStateOnFlashLoan(asset, availableLiquidityBefore, amountFee);
->>>>>>> cdc7e4ef
 
     //refresh interest rates
-    reserve.updateInterestRates(reserve, asset, amountFee, 0);
+    reserve.updateInterestRates(asset, amountFee, 0);
+
     //solium-disable-next-line
     emit FlashLoan(receiverAddress, asset, amount, amountFee);
   }
@@ -737,8 +734,8 @@
       reserve.currentVariableBorrowRate,
       reserve.currentStableBorrowRate,
       IStableDebtToken(reserve.stableDebtTokenAddress).getAverageStableRate(),
-      reserve.lastLiquidityCumulativeIndex,
-      reserve.lastVariableBorrowCumulativeIndex,
+      reserve.lastLiquidityIndex,
+      reserve.lastVariableBorrowIndex,
       reserve.lastUpdateTimestamp
     );
   }
